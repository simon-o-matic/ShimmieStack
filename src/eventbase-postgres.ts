--- conflicted
+++ resolved
@@ -3,10 +3,6 @@
 //
 import pg, { PoolConfig } from 'pg'
 import {
-<<<<<<< HEAD
-    Event,
-=======
->>>>>>> 34119d2b
     EventBaseType,
     EventToRecord,
     StoredEventResponse,
@@ -133,12 +129,6 @@
     const getEventsInOrder = async (minSequenceNumber?: number) => {
         const query =
             minSequenceNumber !== undefined
-<<<<<<< HEAD
-                ? `SELECT *
-                                                         FROM eventlist
-                                                         WHERE SequenceNum >= ${minSequenceNumber}
-                                                         ORDER BY SequenceNum`
-=======
                 ? `SELECT * FROM eventlist WHERE SequenceNum >= ${minSequenceNumber} ORDER BY SequenceNum`
                 : 'SELECT * FROM eventlist ORDER BY SequenceNum'
         return await runQuery(query)
@@ -151,7 +141,6 @@
                 ? `SELECT * FROM eventlist WHERE StreamId in (${streamIds
                       .map((id) => `'${id}'`)
                       .join(',')}) ORDER BY SequenceNum`
->>>>>>> 34119d2b
                 : 'SELECT * FROM eventlist ORDER BY SequenceNum'
         return await runQuery(query)
     }
@@ -245,17 +234,10 @@
     //     return runQuery(query);
     // };
 
-    const getStreamEvents = (
-        streamId: string
-    ): Promise<Event[] | undefined> => {
-        throw new Error('Not implemented yet')
-    }
-
     return {
         getEventsInOrder,
         getEventsByStreamIds,
         addEvent,
-        getStreamEvents,
         reset,
         deleteEvent,
         updateEventData,
