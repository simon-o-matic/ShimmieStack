--- conflicted
+++ resolved
@@ -38,13 +38,10 @@
     }) => Promise<any>
     getLastEmittedSeqNum: () => number
     getLastHandledSeqNum: () => number
-<<<<<<< HEAD
     anonymiseStreamPii: (streamId: string) => Promise<void>
-=======
     getStreamHistory: (
         streamIds: string[]
     ) => Promise<EventHistory<SubscribeModels>[]>
->>>>>>> 34119d2b
     reset: () => Promise<void>
 }
 
@@ -313,6 +310,9 @@
         streamIds: string[]
     ): Promise<EventHistory<SubscribeModels>[]> => {
         const events = await eventbase.getEventsByStreamIds(streamIds)
+        if (events === undefined) {
+            return []
+        }
 
         // const piiLookup = piiBase ? await piiBase.getPiiLookup() : undefined
 
@@ -387,7 +387,7 @@
         }
 
         const streamEvents: Event[] | undefined =
-            await eventbase.getStreamEvents(streamId)
+            await eventbase.getEventsByStreamIds([streamId])
 
         const piiSequenceNumbers = streamEvents
             ?.filter((e) => e.meta.hasPii)
