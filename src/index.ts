--- conflicted
+++ resolved
@@ -3,7 +3,15 @@
 //
 import cookieParser from 'cookie-parser'
 import cors, { CorsOptions } from 'cors'
-import express, { Application, ErrorRequestHandler, Express, NextFunction, Request, Response, Router } from 'express'
+import express, {
+    Application,
+    ErrorRequestHandler,
+    Express,
+    NextFunction,
+    Request,
+    Response,
+    Router,
+} from 'express'
 import { AuthorizerFunc } from './authorizers'
 import {
     Event,
@@ -20,10 +28,12 @@
     WILDCARD_TYPE,
 } from './event'
 import EventBusNodejs from './event-bus-nodejs'
-import EventBusRedisPubsub, { EventBusRedisPubsubOptions } from './event-bus-redis-pubsub'
+import EventBusRedisPubsub, {
+    EventBusRedisPubsubOptions,
+} from './event-bus-redis-pubsub'
 import { PostgresDbConfig } from './eventbase-postgres'
 import EventStore, { EventStoreType } from './eventstore'
-import { configureLogger, Logger, StackLogger } from './logger'
+import { Logger, StackLogger, configureLogger } from './logger'
 import * as routes from './routes'
 
 export {
@@ -161,18 +171,18 @@
     setApiVersion: (version: string) => StackType<RecordModels, SubscribeModels>
     getRouter: () => Router
     recordEvent: <EventName extends keyof RecordModels>(
-        event: RecordEventType<RecordModels, EventName>,
+        event: RecordEventType<RecordModels, EventName>
     ) => Promise<void>
     recordUncheckedEvent: <EventName extends keyof RecordModels>(
-        event: RecordUncheckedEventType<RecordModels, EventName>,
+        event: RecordUncheckedEventType<RecordModels, EventName>
     ) => Promise<void>
     recordEvents: <EventName extends keyof RecordModels>(
         events: RecordEventType<RecordModels, EventName>[],
-        executionOrder?: ExecutionOrder,
+        executionOrder?: ExecutionOrder
     ) => Promise<void>
     recordUncheckedEvents: <EventName extends keyof RecordModels>(
         events: RecordUncheckedEventType<RecordModels, EventName>[],
-        executionOrder?: ExecutionOrder,
+        executionOrder?: ExecutionOrder
     ) => Promise<void>
     startup: (minSequenceNumber?: number) => void
     restart: () => Promise<void>
@@ -180,40 +190,39 @@
     registerModel<T>(name: string, model: T): void
     getModel<T>(name: string): T
     setErrorHandler(
-        fn: ErrorRequestHandler,
+        fn: ErrorRequestHandler
     ): StackType<RecordModels, SubscribeModels>
     setAppConfig(key: string, value: unknown): void
     mountProcessor: (
         name: string,
         mountPoint: string,
-        router: Router,
+        router: Router
     ) => StackType<RecordModels, SubscribeModels>
     subscribe: <EventName extends keyof SubscribeModels>(
         type: EventName,
-        handler: TypedEventHandler<EventName, SubscribeModels[EventName]>,
+        handler: TypedEventHandler<EventName, SubscribeModels[EventName]>
     ) => void
     use: (a: any) => any
     getHistory: (
-        ids: string | string[],
+        ids: string | string[]
     ) => Promise<StreamHistory<SubscribeModels> | undefined>
     ensureMinSequenceNumberHandled: ({
-                                         minSequenceNumber,
-                                     }: {
+        minSequenceNumber,
+    }: {
         minSequenceNumber: number
     }) => Promise<number>
     getLastHandledSequenceNumberHandled: () => number
     registerPreInitFn: (
-        fn: () => void | Promise<void>,
+        fn: () => void | Promise<void>
     ) => StackType<RecordModels, SubscribeModels>
     registerPostInitFn: (
-        fn: () => void | Promise<void>,
+        fn: () => void | Promise<void>
     ) => StackType<RecordModels, SubscribeModels>
     registerSequenceNumberDivergenceHandler: (
-<<<<<<< HEAD
-        fn: (params: { lastHandled: number, dbLastSeqNum: number }) => void | Promise<void>,
-=======
-        fn: () => void | Promise<void>
->>>>>>> 22aaf3c2
+        fn: (params: {
+            lastHandled: number
+            dbLastSeqNum: number
+        }) => void | Promise<void>
     ) => StackType<RecordModels, SubscribeModels>
     anonymiseStreamPii: (streamId: string) => Promise<void>
 }
@@ -226,31 +235,6 @@
 const initializeShimmieStack = async <
     RecordModels extends Record<string, any>,
     SubscribeModels extends Record<string, any>
-<<<<<<< HEAD
->(
-    {
-        app,
-        config,
-        errorHandler,
-        eventBase,
-        eventStore,
-        piiBase,
-        minSequenceNumber,
-        logger,
-        sequenceNumberDivergenceHandler,
-    }: {
-        app: Express,
-        config: ShimmieConfig,
-        errorHandler: ErrorRequestHandler,
-        eventBase: EventBaseType,
-        eventStore: EventStoreType<RecordModels, SubscribeModels>,
-        minSequenceNumber?: number, // if we want to start from a given point in the event stream
-        piiBase?: PiiBaseType,
-        logger?: StackLogger
-        sequenceNumberDivergenceHandler: (params: { lastHandled: number, dbLastSeqNum: number }) => void | Promise<void>
-    },
-) => {
-=======
 >({
     app,
     config,
@@ -258,6 +242,7 @@
     eventBase,
     eventStore,
     piiBase,
+    minSequenceNumber,
     logger,
     sequenceNumberDivergenceHandler,
 }: {
@@ -266,6 +251,7 @@
     errorHandler: ErrorRequestHandler
     eventBase: EventBaseType
     eventStore: EventStoreType<RecordModels, SubscribeModels>
+    minSequenceNumber?: number // if we want to start from a given point in the event stream
     piiBase?: PiiBaseType
     logger?: StackLogger
     sequenceNumberDivergenceHandler: (params: {
@@ -273,12 +259,11 @@
         dbLastSeqNum: number
     }) => void | Promise<void>
 }) => {
->>>>>>> 22aaf3c2
     try {
         Logger.info('ShimmieStack >>>> Initializing.')
         Logger.info('ShimmieStack >>>> Environment: ' + process.env.NODE_ENV)
         Logger.info(
-            'ShimmieStack >>>> Finalizing routes, setting up 404 and error handlers.',
+            'ShimmieStack >>>> Finalizing routes, setting up 404 and error handlers.'
         )
         routes.finaliseRoutes(app, errorHandler)
         Logger.info('ShimmieStack >>>>: All processors mounted')
@@ -293,12 +278,15 @@
         }
 
         // Process the entire event history on start up and load into memory
-        Logger.info('ShimmieStack >>>> Executing from seqnum: ' + (minSequenceNumber ?? '0'))
-
         Logger.info(
-            minSequenceNumber ?
-                `ShimmieStack >>>> Starting to replay the event stream to rebuild memory models from sequence number: ${minSequenceNumber}` :
-                `ShimmieStack >>>> Starting to replay the entire event stream to rebuild memory models`,
+            'ShimmieStack >>>> Executing from seqnum: ' +
+                (minSequenceNumber ?? '0')
+        )
+
+        Logger.info(
+            minSequenceNumber
+                ? `ShimmieStack >>>> Starting to replay the event stream to rebuild memory models from sequence number: ${minSequenceNumber}`
+                : `ShimmieStack >>>> Starting to replay the entire event stream to rebuild memory models`
         )
         const numEvents = await eventStore.replayEvents(minSequenceNumber)
         Logger.info(`ShimmieStack >>>> replayed ${numEvents} events`)
@@ -325,7 +313,7 @@
     err: any,
     req: Request,
     res: Response,
-    _next: NextFunction,
+    _next: NextFunction
 ) => {
     let status = err.status ?? err.statusCode ?? 500
     Logger.error(`Caught an unhandled error:  ${err.message}`)
@@ -341,7 +329,7 @@
     adminAuthorizer: AuthorizerFunc, // Authorizer function for the admin APIs (see authorizer.ts)
     piiBase?: PiiBaseType,
     appLogger?: StackLogger,
-    eventBusOptions?: EventBusOptions,
+    eventBusOptions?: EventBusOptions
 ): StackType<RecordModels, SubscribeModels> {
     /** Errors stop the server if not initialised, if initialised they continue on
      *  needs to be an object so any changes to it in this file will reflect
@@ -354,7 +342,7 @@
 
     let app: Express = express()
 
-    process.on('uncaughtException', function(err) {
+    process.on('uncaughtException', function (err) {
         // use `winston` or your own Logger instance as appropriate
         Logger.error(`Uncaught exception occurred: ${err} - ${err.stack}`)
         if (!stackInitialised.initialised) {
@@ -374,7 +362,7 @@
                 req.rawBody = buf
             },
             limit: config.maxRequestSize,
-        }),
+        })
     )
 
     app.use(express.urlencoded({ extended: true }))
@@ -439,7 +427,7 @@
                 Logger.info('ShimmieStack >>>> Running pre-init functions')
                 await Promise.all(preInitFns.map((f) => f()))
                 Logger.info(
-                    'ShimmieStack >>>> Successfully completed pre-init functions',
+                    'ShimmieStack >>>> Successfully completed pre-init functions'
                 )
             } else {
                 Logger.info('ShimmieStack >>>> No pre-init functions to run')
@@ -463,7 +451,7 @@
                 Logger.info('ShimmieStack >>>> Running post-init functions')
                 await Promise.all(postInitFns.map((f) => f()))
                 Logger.info(
-                    'ShimmieStack >>>> Successfully compelted post-init functions',
+                    'ShimmieStack >>>> Successfully compelted post-init functions'
                 )
             } else {
                 Logger.info('ShimmieStack >>>> No post-init functions to run')
@@ -480,7 +468,7 @@
         },
 
         setApiVersion: (
-            version: string,
+            version: string
         ): StackType<RecordModels, SubscribeModels> => {
             routes.setApiVersion(version)
             return funcs
@@ -496,7 +484,7 @@
             return modelStore[name]
         },
         setErrorHandler: (
-            handler: ErrorRequestHandler,
+            handler: ErrorRequestHandler
         ): StackType<RecordModels, SubscribeModels> => {
             errorHandler = handler
             Logger.info('ShimmieStack >>>> Overridden default error handler')
@@ -506,14 +494,14 @@
         mountProcessor: (
             name: string,
             mountPoint: string,
-            router: Router,
+            router: Router
         ): StackType<RecordModels, SubscribeModels> => {
             const url = routes.mountApi(
                 app,
                 name,
                 mountPoint,
                 router,
-                config.enforceAuthorization,
+                config.enforceAuthorization
             )
             Logger.info(`ShimmieStack >>>> Mounted ${url} with [${name}]`)
             return funcs
@@ -521,28 +509,28 @@
 
         subscribe<EventName extends keyof SubscribeModels>(
             type: EventName,
-            handler: TypedEventHandler<EventName, SubscribeModels[EventName]>,
+            handler: TypedEventHandler<EventName, SubscribeModels[EventName]>
         ) {
             eventStore.subscribe(type, handler)
             Logger.info(
-                `ShimmieStack >>>> Registered event handler: ${String(type)}`,
+                `ShimmieStack >>>> Registered event handler: ${String(type)}`
             )
         },
         recordUncheckedEvents: <EventName extends keyof RecordModels>(
             events: RecordUncheckedEventType<RecordModels, EventName>[],
-            executionOrder?: ExecutionOrder,
+            executionOrder?: ExecutionOrder
         ): Promise<void> => {
             return funcs.recordEvents(
                 events.map((e) => ({
                     ...e,
                     streamVersionIds: 'STREAM_VERSIONING_DISABLED',
                 })),
-                executionOrder,
+                executionOrder
             )
         },
         recordEvents: async <EventName extends keyof RecordModels>(
             events: RecordEventType<RecordModels, EventName>[],
-            executionOrder?: ExecutionOrder,
+            executionOrder?: ExecutionOrder
         ) => {
             const executeConcurrently =
                 executionOrder === ExecutionOrder.CONCURRENT
@@ -581,14 +569,14 @@
         },
         // shorthand for disabling versionIds
         recordUncheckedEvent: <EventName extends keyof RecordModels>(
-            event: RecordUncheckedEventType<RecordModels, EventName>,
+            event: RecordUncheckedEventType<RecordModels, EventName>
         ): Promise<void> =>
             eventStore.recordEvent({
                 ...event,
                 streamVersionIds: 'STREAM_VERSIONING_DISABLED',
             }),
         recordEvent: <EventName extends keyof RecordModels>(
-            event: RecordEventType<RecordModels, EventName>,
+            event: RecordEventType<RecordModels, EventName>
         ): Promise<void> => eventStore.recordEvent(event),
 
         // Make a new Express router
@@ -598,8 +586,8 @@
         use: (a: any) => app.use(a),
 
         ensureMinSequenceNumberHandled: async ({
-                                                   minSequenceNumber,
-                                               }): Promise<number> => {
+            minSequenceNumber,
+        }): Promise<number> => {
             // replay any events after the last handled, if the requested minimum > last handled
             if (eventStore.getLastHandledSeqNum() < minSequenceNumber) {
                 Logger.debug(
@@ -608,8 +596,8 @@
                             minSequenceNumber,
                             lastHandledSeqNum:
                                 eventStore.getLastHandledSeqNum(),
-                        },
-                    )}`,
+                        }
+                    )}`
                 )
                 await eventStore.replayEvents(minSequenceNumber)
             }
@@ -627,10 +615,10 @@
          * know or care if they're related events
          */
         getHistory: async (
-            ids: string | string[],
+            ids: string | string[]
         ): Promise<StreamHistory<SubscribeModels> | undefined> => {
             const history = await eventStore.getStreamHistory(
-                Array.isArray(ids) ? ids : [ids],
+                Array.isArray(ids) ? ids : [ids]
             )
 
             if (!history) {
@@ -654,7 +642,7 @@
 
         // add a function to be run before initialize
         registerPreInitFn: (
-            fn: () => void | Promise<void>,
+            fn: () => void | Promise<void>
         ): StackType<RecordModels, SubscribeModels> => {
             preInitFns.push(fn)
             return funcs
@@ -662,7 +650,7 @@
 
         // add a function to be run after initialize
         registerPostInitFn: (
-            fn: () => void | Promise<void>,
+            fn: () => void | Promise<void>
         ): StackType<RecordModels, SubscribeModels> => {
             postInitFns.push(fn)
             return funcs
