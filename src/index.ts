--- conflicted
+++ resolved
@@ -108,7 +108,7 @@
 export default function ShimmieStack(
     config: ShimmieConfig,
     eventBase: EventBaseType,
-    piiBase?: PiiBaseType 
+    piiBase?: PiiBaseType
 ): StackType {
     if (!eventBase) throw Error('Missing event base parameter to ShimmieStack')
 
@@ -162,12 +162,8 @@
         },
 
         mountProcessor: (name: string, mountPoint: string, router: Router) => {
-<<<<<<< HEAD
-            routes.mountApi(app, name, mountPoint, router, config.enforceAuthorization)
-=======
-            const url = routes.mountApi(app, name, mountPoint, router)
+            const url = routes.mountApi(app, name, mountPoint, router, config.enforceAuthorization)
             logInfo(`>>>> Mounted ${url} with [${name}]`)
->>>>>>> 846264a1
             return funcs
         },
 
