{
<<<<<<< HEAD
  "name": "shimmiestack",
  "version": "1.8.11",
  "description": "A simple event sourced CQRS in-memory server framework.",
  "main": "./dist/index.js",
  "types": "./dist/index.d.ts",
  "module": "./dist/index.js",
  "type": "module",
  "scripts": {
    "build": "tsc",
    "dev": "tsc -w",
    "build:check": "tsc --noEmit",
    "test": "npx jest",
    "publish": "cp README.md  dist && cp package-publish.json dist/package.json && npm run build && cd dist && npm publish"
  },
  "engines": {
    "node": ">=18"
  },
  "repository": {
    "type": "git",
    "url": "https://github.com/simon-o-matic/ShimmieStack"
  },
  "author": "Simon Raik-Allen",
  "license": "MIT",
  "dependencies": {
    "@types/jest": "29.5.13",
    "@types/supertest": "^6.0.2",
    "async-lock": "^1.4.1",
    "cookie-parser": "^1.4.6",
    "cors": "^2.8.5",
    "express": "4.21.0",
    "express-async-errors": "^3.1.1",
    "ioredis": "^5.4.1",
    "jest": "^29.7.0",
    "pg": "^8.13.0",
    "pg-format": "^1.0.4",
    "supertest": "^7.0.0",
    "ts-jest": "^29.2.5",
    "uuid": "^10.0.0"
  },
  "devDependencies": {
    "@types/pg-format": "^1.0.5",
    "@types/async-lock": "^1.4.2",
    "@types/cookie-parser": "^1.4.7",
    "@types/cors": "^2.8.17",
    "@types/express": "^4.17.21",
    "@types/node": "^22.5.5",
    "@types/pg": "^8.11.10",
    "@types/uuid": "^10.0.0",
    "dotenv": "^16.4.5",
    "tsc-watch": "^6.2.0",
    "typescript": "^5.6.2"
  }
=======
    "name": "shimmiestack",
    "version": "1.8.11",
    "description": "A simple event sourced CQRS in-memory server framework.",
    "main": "./dist/index.js",
    "types": "./dist/index.d.ts",
    "module": "./dist/index.js",
    "type": "module",
    "scripts": {
        "build": "tsc",
        "dev": "tsc -w",
        "build:check": "tsc --noEmit",
        "test": "npx jest",
        "publish": "cp README.md  dist && cp package-publish.json dist/package.json && npm run build && cd dist && npm publish"
    },
    "engines": {
        "node": ">=18"
    },
    "repository": {
        "type": "git",
        "url": "https://github.com/simon-o-matic/ShimmieStack"
    },
    "author": "Simon Raik-Allen",
    "license": "MIT",
    "dependencies": {
        "@types/jest": "29.5.12",
        "@types/supertest": "^2.0.16",
        "async-lock": "^1.4.1",
        "cookie-parser": "^1.4.6",
        "cors": "^2.8.5",
        "express": "4.18.2",
        "express-async-errors": "^3.1.1",
        "ioredis": "^5.3.2",
        "jest": "^29.7.0",
        "pg": "^8.11.3",
        "pg-format": "^1.0.4",
        "supertest": "^6.3.3",
        "ts-jest": "^29.1.2",
        "uuid": "^9.0.1"
    },
    "devDependencies": {
        "@types/pg-format": "^1.0.5",
        "@types/async-lock": "^1.4.2",
        "@types/cookie-parser": "^1.4.6",
        "@types/cors": "^2.8.17",
        "@types/express": "^4.17.21",
        "@types/node": "^20.11.16",
        "@types/pg": "^8.11.0",
        "@types/uuid": "^9.0.8",
        "dotenv": "^16.4.1",
        "tsc-watch": "^6.0.4",
        "typescript": "^5.3.3"
    }
>>>>>>> 86dbb266
}<|MERGE_RESOLUTION|>--- conflicted
+++ resolved
@@ -1,7 +1,6 @@
 {
-<<<<<<< HEAD
   "name": "shimmiestack",
-  "version": "1.8.11",
+  "version": "1.8.12",
   "description": "A simple event sourced CQRS in-memory server framework.",
   "main": "./dist/index.js",
   "types": "./dist/index.d.ts",
@@ -52,58 +51,4 @@
     "tsc-watch": "^6.2.0",
     "typescript": "^5.6.2"
   }
-=======
-    "name": "shimmiestack",
-    "version": "1.8.11",
-    "description": "A simple event sourced CQRS in-memory server framework.",
-    "main": "./dist/index.js",
-    "types": "./dist/index.d.ts",
-    "module": "./dist/index.js",
-    "type": "module",
-    "scripts": {
-        "build": "tsc",
-        "dev": "tsc -w",
-        "build:check": "tsc --noEmit",
-        "test": "npx jest",
-        "publish": "cp README.md  dist && cp package-publish.json dist/package.json && npm run build && cd dist && npm publish"
-    },
-    "engines": {
-        "node": ">=18"
-    },
-    "repository": {
-        "type": "git",
-        "url": "https://github.com/simon-o-matic/ShimmieStack"
-    },
-    "author": "Simon Raik-Allen",
-    "license": "MIT",
-    "dependencies": {
-        "@types/jest": "29.5.12",
-        "@types/supertest": "^2.0.16",
-        "async-lock": "^1.4.1",
-        "cookie-parser": "^1.4.6",
-        "cors": "^2.8.5",
-        "express": "4.18.2",
-        "express-async-errors": "^3.1.1",
-        "ioredis": "^5.3.2",
-        "jest": "^29.7.0",
-        "pg": "^8.11.3",
-        "pg-format": "^1.0.4",
-        "supertest": "^6.3.3",
-        "ts-jest": "^29.1.2",
-        "uuid": "^9.0.1"
-    },
-    "devDependencies": {
-        "@types/pg-format": "^1.0.5",
-        "@types/async-lock": "^1.4.2",
-        "@types/cookie-parser": "^1.4.6",
-        "@types/cors": "^2.8.17",
-        "@types/express": "^4.17.21",
-        "@types/node": "^20.11.16",
-        "@types/pg": "^8.11.0",
-        "@types/uuid": "^9.0.8",
-        "dotenv": "^16.4.1",
-        "tsc-watch": "^6.0.4",
-        "typescript": "^5.3.3"
-    }
->>>>>>> 86dbb266
 }