{
    "name": "shimmiestack",
<<<<<<< HEAD
    "version": "1.2.4",
=======
    "version": "1.2.5",
>>>>>>> bd87e677
    "description": "A simple event sourced CQRS in-memory server framework.",
    "main": "./dist/index.js",
    "types": "./dist/index.d.ts",
    "module": "./dist/index.js",
    "type": "module",
    "scripts": {
        "build": "tsc",
        "build:check": "tsc --noEmit",
        "test": "node --experimental-vm-modules --experimental-specifier-resolution=node node_modules/.bin/jest",
        "test-server": "nodemon --experimental-vm-modules --experimental-specifier-resolution=node test_server/song_server.js",
        "publish": "cp README.md  dist && cp package-publish.json dist/package.json && npm run build && npm publish dist "
    },
    "engines": {
        "node": ">=14"
    },
    "repository": {
        "type": "git",
        "url": "https://github.com/simon-o-matic/ShimmieStack"
    },
    "author": "Simon Raik-Allen",
    "license": "MIT",
    "dependencies": {
        "cookie-parser": "^1.4.5",
        "cors": "^2.8.5",
        "express": "^4.17.1",
        "pg": "^8.6.0",
        "uuid": "^8.3.2"
    },
    "devDependencies": {
        "@types/cookie-parser": "^1.4.2",
        "@types/cors": "^2.8.12",
        "@types/express": "^4.17.13",
        "@types/node": "^16.7.10",
        "@types/pg": "^8.6.1",
        "@types/uuid": "^8.3.1",
        "dotenv": "^10.0.0",
        "jest": "^27.0.4",
        "tsc-watch": "^4.5.0",
        "typescript": "^4.4.2"
    }
}<|MERGE_RESOLUTION|>--- conflicted
+++ resolved
@@ -1,10 +1,6 @@
 {
     "name": "shimmiestack",
-<<<<<<< HEAD
-    "version": "1.2.4",
-=======
     "version": "1.2.5",
->>>>>>> bd87e677
     "description": "A simple event sourced CQRS in-memory server framework.",
     "main": "./dist/index.js",
     "types": "./dist/index.d.ts",
